--- conflicted
+++ resolved
@@ -111,7 +111,6 @@
                 "Generating the meanfield object for application instances with "
                 "active and occupied indices is not currently supported."
             )
-<<<<<<< HEAD
         return self._run_pyscf()[1]
 
     def _get_molecular_data(self):
@@ -129,17 +128,6 @@
             basis=self.basis,
             multiplicity=self.multiplicity,
             charge=self.charge,
-=======
-        if not self.avas_atomic_orbitals or not self.avas_minao:
-            raise ValueError(
-                "Generating the meanfield object for application instances without "
-                "avas_atomic_orbitals and avas_minao is not currently supported."
-            )
-        return truncate_with_avas(
-            self.get_molecular_data()._pyscf_data["scf"],
-            self.avas_atomic_orbitals,
-            self.avas_minao,
->>>>>>> f60e85c9
         )
         molecule, mean_field_object = self._run_pyscf()
         molecular_data.n_orbitals = int(molecule.nao_nr())
