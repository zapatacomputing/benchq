--- conflicted
+++ resolved
@@ -11,11 +11,7 @@
     error_budget: ErrorBudget
     n_shots: int
 
-<<<<<<< HEAD
-    @staticmethod
-=======
     @classmethod
->>>>>>> d383ecca
     def from_circuit(
         cls, circuit: SUPPORTED_CIRCUITS, error_budget: ErrorBudget, n_shots: int = 1
     ):
