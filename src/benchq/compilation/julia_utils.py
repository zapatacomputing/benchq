--- conflicted
+++ resolved
@@ -19,10 +19,6 @@
     Dagger,
 )
 
-<<<<<<< HEAD
-
-=======
->>>>>>> 8be8a3ee
 from .initialize_julia import jl
 
 
