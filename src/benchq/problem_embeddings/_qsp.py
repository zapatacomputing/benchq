--- conflicted
+++ resolved
@@ -181,26 +181,6 @@
         else operation.gate.dagger(*operation.qubit_indices)
     )
 
-<<<<<<< HEAD
-    # pad with identity so all subroutines have same number of qubits
-    total_n_qubits = max(circuit.n_qubits for circuit in sanitized_circuits)
-    padded_sanitized_circuits = []
-    for circuit in sanitized_circuits:
-        padded_sanitized_ops = []
-        for op in circuit.operations:
-            if isinstance(op, GateOperation):
-                padded_sanitized_ops.append(
-                    op.gate(
-                        *[
-                            total_n_qubits - circuit.n_qubits + index
-                            for index in op.qubit_indices
-                        ],
-                    )
-                )
-            else:
-                padded_sanitized_ops.append(op)
-        padded_sanitized_circuits.append(Circuit(padded_sanitized_ops))
-=======
 
 def _invert_without_ry_dagger(circuit: Circuit):
     return Circuit(
@@ -236,7 +216,6 @@
 def _preprocess_qsp_cirq_components(
     components: QSPComponents[cirq.Circuit],
 ) -> QSPComponents[Circuit]:
-
     base_circuits = [components.rotation, *components.select_v, components.reflection]
 
     qubit_map = _map_named_qubits_to_line_qubits(
@@ -252,7 +231,6 @@
         )
         for circuit in base_circuits
     ]
->>>>>>> 767d010c
 
     total_n_qubits = max(circuit.n_qubits for circuit in sanitized_circuits)
     padded_circuits = [
