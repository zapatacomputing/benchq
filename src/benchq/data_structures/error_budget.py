from dataclasses import dataclass


@dataclass
class ErrorBudget:
    """A class that manages the sources of error for the resource estimation.

    Attributes:
        algorithm_failure_tolerance (float): A Failure tolerance which is
            inherent to the algorithm itself. i.e. even if the circuit
            was implemented perfectly, the algorithm would still have a
            probability of failure. Example: grover's algorithm can still
            fail due to limited application of grover diffusion operator,
            even if the operator is implemented without error.
        transpilation_failure_tolerance (float): A failure tolerance which is
            stems from imperfect decomposition of the gates used in the
            algorithm to native gates. Example: decomposing arbitrary
            rotations into Clifford + T.
        hardware_failure_tolerance (float): The failure tolerance
            due to imperfections in the gate implementation which persist
            after error correction. Example: imperfect implementation of
            a circuit at the physical level is 1e-2, but after error
            correction, the failure rate drops to 1e-8. This refers to
            the 1e-8 quantity.
    """

    algorithm_failure_tolerance: float
    transpilation_failure_tolerance: float
    hardware_failure_tolerance: float

    @property
    def total_failure_tolerance(self):
        return (
            self.algorithm_failure_tolerance
            + self.transpilation_failure_tolerance
            + self.hardware_failure_tolerance
        )

    @staticmethod
    def from_weights(
        total_failure_tolerance: float,
<<<<<<< HEAD
        circuit_generation_weight: int = 1,
        synthesis_weight: int = 1,
        ec_weight: int = 1,
=======
        algorithm_failure_weight: int = 1,
        transpilation_failure_weight: int = 1,
        hardware_failure_weight: int = 1,
>>>>>>> fbf05d3a
    ) -> "ErrorBudget":
        """Split the error budget between the three types of errors according to the
        weights.

        Args:
            total_tolerance (float): The total error budget.
            algorithm_failure_weight (int): The weight of the circuit generation error.
            hardware_failure_weight (int): The weight of the error correction error.
            transpilation_failure_weight (int): The weight of the synthesis error.

        Returns:
            ErrorBudget: The error budget split according to the weights.
        """

        total_weights = (
            algorithm_failure_weight
            + hardware_failure_weight
            + transpilation_failure_weight
        )

        algorithm_failure_tolerance = (
            total_failure_tolerance * algorithm_failure_weight / total_weights
        )
        transpilation_failure_tolerance = (
            total_failure_tolerance * transpilation_failure_weight / total_weights
        )
        hardware_failure_tolerance = (
            total_failure_tolerance * hardware_failure_weight / total_weights
        )
        return ErrorBudget(
            algorithm_failure_tolerance,
            transpilation_failure_tolerance,
            hardware_failure_tolerance,
        )

    @staticmethod
    def from_even_split(total_failure_tolerance: float) -> "ErrorBudget":
        """Evenly split the error budget between the three types of errors.

        Args:
            total_tolerance (float): The total error budget

        Returns:
            ErrorBudget: The error budget split evenly between the three types of errors
        """
        return ErrorBudget.from_weights(total_failure_tolerance, 1, 1, 1)<|MERGE_RESOLUTION|>--- conflicted
+++ resolved
@@ -39,15 +39,9 @@
     @staticmethod
     def from_weights(
         total_failure_tolerance: float,
-<<<<<<< HEAD
-        circuit_generation_weight: int = 1,
-        synthesis_weight: int = 1,
-        ec_weight: int = 1,
-=======
         algorithm_failure_weight: int = 1,
         transpilation_failure_weight: int = 1,
         hardware_failure_weight: int = 1,
->>>>>>> fbf05d3a
     ) -> "ErrorBudget":
         """Split the error budget between the three types of errors according to the
         weights.
