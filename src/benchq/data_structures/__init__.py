--- conflicted
+++ resolved
@@ -10,44 +10,4 @@
     DetailedArchitectureModel,
     DetailedIonTrapModel,
 )
-<<<<<<< HEAD
-from .quantum_program import QuantumProgram, get_program_from_circuit
-=======
-from .quantum_program import QuantumProgram, get_program_from_circuit
-from .resource_info import (
-    AzureExtra,
-    AzureResourceInfo,
-    DecoderInfo,
-    ExtrapolatedGraphData,
-    ExtrapolatedGraphResourceInfo,
-    GraphData,
-    GraphResourceInfo,
-    OpenFermionExtra,
-    OpenFermionResourceInfo,
-    ResourceInfo,
-)
-
-__all__ = [
-    "AlgorithmImplementation",
-    "get_algorithm_implementation_from_circuit",
-    "DecoderModel",
-    "ErrorBudget",
-    "GraphPartition",
-    "BASIC_ION_TRAP_ARCHITECTURE_MODEL",
-    "BASIC_SC_ARCHITECTURE_MODEL",
-    "BasicArchitectureModel",
-    "DetailedArchitectureModel",
-    "QuantumProgram",
-    "get_program_from_circuit",
-    "ResourceInfo",
-    "DecoderInfo",
-    "GraphResourceInfo",
-    "GraphData",
-    "ExtrapolatedGraphData",
-    "ExtrapolatedGraphResourceInfo",
-    "AzureResourceInfo",
-    "AzureExtra",
-    "OpenFermionExtra",
-    "OpenFermionResourceInfo",
-]
->>>>>>> f7e277d8
+from .quantum_program import QuantumProgram, get_program_from_circuit