--- conflicted
+++ resolved
@@ -5,22 +5,10 @@
 
 
 from dataclasses import dataclass
-<<<<<<< HEAD
-
-
-class ABCArchitectureModel:
-    def __init__(self):
-        pass
-
-
-@dataclass
-class BasicArchitectureModel(ABCArchitectureModel):
-=======
 from typing import Protocol
 
 
 class BasicArchitectureModel(Protocol):
->>>>>>> de55fa27
     """Basic Architecture model meant to serve as a base class for the
     other basic architecture models. WARNING! Running a resource estimate
     with this architecture model will fail as, you need to choose an ION
