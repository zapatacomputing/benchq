from typing import Callable

from ...compilation import (
    get_algorithmic_graph_from_graph_sim_mini,
    pyliqtr_transpile_to_clifford_t,
)
from ...compilation import simplify_rotations as _simplify_rotations
from ...data_structures import (
    ErrorBudget,
    GraphPartition,
    QuantumProgram,
    get_program_from_circuit,
)


def synthesize_clifford_t(
    error_budget: ErrorBudget,
) -> Callable[[QuantumProgram], QuantumProgram]:
    def _transformer(program: QuantumProgram) -> QuantumProgram:
        circuits = [
            pyliqtr_transpile_to_clifford_t(
<<<<<<< HEAD
                circuit,
                circuit_precision=error_budget.synthesis_failure_tolerance,
                n_rotation_gates=program.n_rotation_gates,
=======
                circuit, circuit_precision=error_budget.transpilation_failure_tolerance
>>>>>>> fbf05d3a
            )
            for circuit in program.subroutines
        ]
        return program.replace_circuits(circuits)

    return _transformer


def simplify_rotations(program: QuantumProgram) -> QuantumProgram:
    circuits = [_simplify_rotations(circuit) for circuit in program.subroutines]
    return QuantumProgram(
        circuits,
        steps=program.steps,
        calculate_subroutine_sequence=program.calculate_subroutine_sequence,
    )


def create_graphs_for_subcircuits(
    graph_production_method=get_algorithmic_graph_from_graph_sim_mini,
) -> Callable[[QuantumProgram], GraphPartition]:
    def _transformer(program: QuantumProgram) -> GraphPartition:
        graphs_list = [
            graph_production_method(circuit) for circuit in program.subroutines
        ]
        return GraphPartition(program, graphs_list)

    return _transformer


def create_big_graph_from_subcircuits(
    graph_production_method=get_algorithmic_graph_from_graph_sim_mini,
) -> Callable[[QuantumProgram], GraphPartition]:
    def _transformer(program: QuantumProgram) -> GraphPartition:
        big_circuit = program.full_circuit
        new_program = get_program_from_circuit(big_circuit)
        graph = graph_production_method(big_circuit)
        return GraphPartition(new_program, [graph])

    return _transformer<|MERGE_RESOLUTION|>--- conflicted
+++ resolved
@@ -19,13 +19,9 @@
     def _transformer(program: QuantumProgram) -> QuantumProgram:
         circuits = [
             pyliqtr_transpile_to_clifford_t(
-<<<<<<< HEAD
                 circuit,
-                circuit_precision=error_budget.synthesis_failure_tolerance,
+                circuit_precision=error_budget.transpilation_failure_tolerance,
                 n_rotation_gates=program.n_rotation_gates,
-=======
-                circuit, circuit_precision=error_budget.transpilation_failure_tolerance
->>>>>>> fbf05d3a
             )
             for circuit in program.subroutines
         ]
