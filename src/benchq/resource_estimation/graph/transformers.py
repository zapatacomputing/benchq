--- conflicted
+++ resolved
@@ -13,8 +13,8 @@
 )
 
 
-def _distribute_synthesis_failure_tolerance(
-    program: QuantumProgram, total_synthesis_failure_tolerance: float
+def _distribute_transpilation_failure_tolerance(
+    program: QuantumProgram, total_transpilation_failure_tolerance: float
 ) -> Sequence[float]:
     n_rots_per_subroutine = [
         program.count_gates_in_subroutine(i, ["RX", "RY", "RZ"])
@@ -31,7 +31,7 @@
         [0 for _ in program.subroutines]
         if n_total_rots == 0
         else [
-            total_synthesis_failure_tolerance * count / n_total_rots
+            total_transpilation_failure_tolerance * count / n_total_rots
             for count in n_rots_per_subroutine
         ]
     )
@@ -41,19 +41,12 @@
     error_budget: ErrorBudget,
 ) -> Callable[[QuantumProgram], QuantumProgram]:
     def _transformer(program: QuantumProgram) -> QuantumProgram:
-        tolerances = _distribute_synthesis_failure_tolerance(
-            program, error_budget.synthesis_failure_tolerance
+        tolerances = _distribute_transpilation_failure_tolerance(
+            program, error_budget.transpilation_failure_tolerance
         )
         circuits = [
-<<<<<<< HEAD
             pyliqtr_transpile_to_clifford_t(circuit, circuit_precision=tolerance)
             for circuit, tolerance in zip(program.subroutines, tolerances)
-=======
-            pyliqtr_transpile_to_clifford_t(
-                circuit, circuit_precision=error_budget.transpilation_failure_tolerance
-            )
-            for circuit in program.subroutines
->>>>>>> fbf05d3a
         ]
         return program.replace_circuits(circuits)
 
