from dataclasses import dataclass
from typing import Callable, Optional

import networkx as nx
import numpy as np
from graph_state_generation.optimizers import greedy_stabilizer_measurement_scheduler
from graph_state_generation.substrate_scheduler import TwoRowSubstrateScheduler

from ...data_structures import BasicArchitectureModel, DecoderModel
from .structs import GraphPartition

INITIAL_SYNTHESIS_ACCURACY = 0.0001


def substrate_scheduler(graph: nx.Graph) -> TwoRowSubstrateScheduler:
    connected_graph = graph.copy()
    connected_graph.remove_nodes_from(list(nx.isolates(graph)))  # remove isolated nodes
    connected_graph = nx.convert_node_labels_to_integers(connected_graph)
    scheduler_only_compiler = TwoRowSubstrateScheduler(
        connected_graph, stabilizer_scheduler=greedy_stabilizer_measurement_scheduler
    )
    scheduler_only_compiler.run()
    return scheduler_only_compiler


@dataclass
class ResourceInfo:
    synthesis_multiplier: float
    code_distance: int
    logical_error_rate: float
    max_graph_degree: int
    n_nodes: int
    n_measurement_steps: int
    total_time: float
    max_decodable_distance: Optional[int]
    decoder_power: Optional[float]
    decoder_area: Optional[float]

    @property
    def n_physical_qubits(self) -> int:
        return 12 * self.max_graph_degree * 2 * self.code_distance**2


class GraphResourceEstimator:
    def __init__(
        self,
        hw_model: BasicArchitectureModel,
        decoder_model: Optional[DecoderModel] = None,
        combine_partition: bool = True,
    ):
        self.hw_model = hw_model
        self.combine_partition = combine_partition
        self.decoder_model = decoder_model

<<<<<<< HEAD
    N_TOCKS_PER_T_GATE_FACTORY = 15 * 16

    def _logical_cell_failure_rate(self, distance: int) -> float:
        if self.decoder_model:
            decoder_error_rate = self.decoder_model.error_rate(distance)
        else:
            decoder_error_rate = 0
=======
    def _logical_operation_error_rate(self, distance: int) -> float:
>>>>>>> 87d5c6a7
        return (
            # 0.3 and 70 come from numerical simulations
            distance
            * 0.3
            * (70 * self.hw_model.physical_gate_error_rate) ** ((distance + 1) / 2)
        )

    def _minimize_code_distance(
        self,
        n_nodes: int,
        error_budget,
        error_rate: Callable[[int, int], float],
        min_d: int = 4,
        max_d: int = 100,
    ) -> int:
        target_error_rate = error_budget["total_error"] * error_budget["ec_error_rate"]

        for distance in range(min_d, max_d):
            if error_rate(distance, n_nodes) < target_error_rate:
                return distance

        raise RuntimeError(f"Not found good error rates under distance code: {max_d}.")

    def _ec_error_rate_synthesized(self, distance: int, n_nodes: int) -> float:
        return (
            self._logical_cell_failure_rate(distance)
            * self.get_logical_st_volume(n_nodes)
        )

    def _ec_error_rate_unsynthesized(self, distance: int, n_nodes: int) -> float:
        _, ec_error_rate = self.balance_logical_error_rate_and_synthesis_accuracy(
            n_nodes, distance
        )
        return ec_error_rate

    def get_logical_st_volume(self, n_operations):
        return 12 * n_operations * self.N_TOCKS_PER_T_GATE_FACTORY * n_operations

    def find_max_decodable_distance(self, min_d=4, max_d=100):
        max_distance = 0
        for distance in range(min_d, max_d):
            time_for_logical_operation = (
                6 * self.hw_model.physical_gate_time_in_seconds * distance
            )
            if self.decoder_model.delay(distance) < time_for_logical_operation:
                max_distance = distance

        return max_distance


    # TODO: We need to make sure it's doing scientifically what it should be doing
    def balance_logical_error_rate_and_synthesis_accuracy(self, n_nodes, distance):
        """
        This function is basically finding such a value of synthesis error rate, that
        it is 1/(12*N) smaller than circuit error rate, where N is the number of nodes
        in the graph.
        """
        current_synthesis_accuracy = INITIAL_SYNTHESIS_ACCURACY
        for _ in range(20):
            ec_error_rate = self._ec_error_rate_synthesized(
                distance,
                n_nodes,
            )
            new_synthesis_accuracy = (1 / (12 * n_nodes)) * ec_error_rate
            # This is for cases where the algorithm diverges terribly, to avoid
            # "divide by 0" and similar warnings.
            # TODO: Hacky! We should come up with a more stable solution in future!
            if new_synthesis_accuracy <= 0 or np.isnan(new_synthesis_accuracy):
                return np.inf, np.inf

            current_synthesis_accuracy = new_synthesis_accuracy
        return current_synthesis_accuracy, ec_error_rate

    def _estimate_resource_for_graph(
        self, graph: nx.Graph, n_nodes: int, synthesized: bool, error_budget
    ) -> ResourceInfo:

        ec_error_rate_func = (
            self._ec_error_rate_synthesized
            if synthesized
            else self._ec_error_rate_unsynthesized
        )

        code_distance = self._minimize_code_distance(
            n_nodes, error_budget, ec_error_rate_func
        )
        max_degree = max(deg for _, deg in graph.degree())
        logical_cell_error_rate = self._logical_cell_failure_rate(code_distance)
        n_measurement_steps = len(substrate_scheduler(graph).measurement_steps)

        # Isolate differences betweeen synthesized and not synthesized case
        if synthesized:
            total_logical_error_rate = (
                logical_cell_error_rate * self.get_logical_st_volume(max_degree)
            )
            synthesis_multiplier = 1
        else:
            (
                synthesis_accuracy,
                total_logical_error_rate,
            ) = self.balance_logical_error_rate_and_synthesis_accuracy(
                n_nodes, code_distance
            )
            synthesis_multiplier = 12 * np.log2(1 / synthesis_accuracy)
        time_of_logical_t_gate = (
            6 * self.hw_model.physical_gate_time_in_seconds * code_distance
        )

        wall_time = (
            time_of_logical_t_gate
            * self.N_TOCKS_PER_T_GATE_FACTORY
            * n_measurement_steps
            * synthesis_multiplier
        )
        if self.decoder_model:
            decoder_power = self.get_logical_st_volume(
                max_degree
            ) * self.decoder_model.power(code_distance)
            decoder_area = max_degree * self.decoder_model.area(code_distance)
            max_decodable_distance = self.find_max_decodable_distance()
        else:
            decoder_power = None
            decoder_area = None
            max_decodable_distance = None

        return ResourceInfo(
            synthesis_multiplier=synthesis_multiplier,
            code_distance=code_distance,
            logical_error_rate=total_logical_error_rate,
            max_graph_degree=max_degree,
            n_nodes=n_nodes,
            n_measurement_steps=n_measurement_steps,
            total_time=wall_time,
            decoder_power=decoder_power,
            decoder_area=decoder_area,
            max_decodable_distance=max_decodable_distance,
        )

    def estimate(self, problem: GraphPartition, error_budget):
        n_nodes = problem.n_nodes
        if len(problem.subgraphs) == 1:
            return self._estimate_resource_for_graph(
                problem.subgraphs[0], n_nodes, problem.synthesized, error_budget
            )
        else:
            raise NotImplementedError(
                "Resource estimation without combining subgraphs is not yet "
                "supported."
            )<|MERGE_RESOLUTION|>--- conflicted
+++ resolved
@@ -52,7 +52,6 @@
         self.combine_partition = combine_partition
         self.decoder_model = decoder_model
 
-<<<<<<< HEAD
     N_TOCKS_PER_T_GATE_FACTORY = 15 * 16
 
     def _logical_cell_failure_rate(self, distance: int) -> float:
@@ -60,9 +59,6 @@
             decoder_error_rate = self.decoder_model.error_rate(distance)
         else:
             decoder_error_rate = 0
-=======
-    def _logical_operation_error_rate(self, distance: int) -> float:
->>>>>>> 87d5c6a7
         return (
             # 0.3 and 70 come from numerical simulations
             distance
