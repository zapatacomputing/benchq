--- conflicted
+++ resolved
@@ -1,8 +1,5 @@
-<<<<<<< HEAD
 from decimal import Decimal, getcontext
 from math import ceil
-=======
->>>>>>> fbf05d3a
 from typing import Optional
 
 import networkx as nx
@@ -154,7 +151,6 @@
     ):
         # For example, check that we are properly including/excluding
         # the distillation spacetime volume
-<<<<<<< HEAD
         if self.optimization == "space":
             V_graph = (
                 2
@@ -184,16 +180,6 @@
                 "Should be either 'time' or 'space'."
             )
         return V_graph + V_measure
-=======
-        space = 2 * graph_data.max_graph_degree
-        # Time component assuming all graph nodes are measured sequentially
-        time = (
-            graph_data.n_measurement_steps * code_distance
-            + (self.widget_specs["time"] + code_distance) * n_total_t_gates
-        )
-        st_volume = space * time
-        return st_volume
->>>>>>> fbf05d3a
 
     def find_max_decodable_distance(self, min_d=4, max_d=100):
         max_distance = 0
@@ -212,13 +198,8 @@
         getcontext().prec = 100  # need some extra precision for this calculation
         if n_rotation_gates != 0:
             per_gate_synthesis_accuracy = 1 - (
-<<<<<<< HEAD
                 1 - Decimal(synthesis_failure_tolerance)
             ) ** Decimal(1 / n_rotation_gates)
-=======
-                1 - algorithm_description.error_budget.transpilation_failure_tolerance
-            ) ** (1 / graph_data.n_rotation_gates)
->>>>>>> fbf05d3a
 
             n_t_gates_used_at_measurement = (
                 n_rotation_gates
@@ -286,7 +267,6 @@
                 "Must use either time or space optimal estimator."
             )
 
-<<<<<<< HEAD
     def estimate_resources_from_graph_data(
         self,
         graph_data: GraphData,
@@ -294,12 +274,6 @@
     ) -> GraphResourceInfo:
         synthesis_failure_tolerance = 10 * (
             algorithm_implementation.error_budget.synthesis_failure_tolerance
-=======
-        code_distance = self._minimize_code_distance(
-            n_total_t_gates,
-            graph_data,
-            algorithm_description.error_budget.hardware_failure_tolerance,
->>>>>>> fbf05d3a
         )
 
         for this_synthesis_failure_tolerance in [
@@ -347,18 +321,8 @@
         n_physical_qubits = self._get_n_physical_qubits(graph_data, code_distance)
 
         # get total time to run algorithm
-<<<<<<< HEAD
         time_per_circuit_in_seconds = self._get_time_per_circuit_in_seconds(
             graph_data, code_distance, n_total_t_gates
-=======
-        time_per_circuit_in_seconds = (
-            6
-            * self.hw_model.surface_code_cycle_time_in_seconds
-            * (
-                graph_data.n_measurement_steps * code_distance
-                + (self.widget_specs["time"] + code_distance) * n_total_t_gates
-            )
->>>>>>> fbf05d3a
         )
 
         # The total space time volume, prior to measurements is,
