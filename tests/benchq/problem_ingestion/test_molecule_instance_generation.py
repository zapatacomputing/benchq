import pytest

from benchq.problem_ingestion.molecule_instance_generation import (
    ChemistryApplicationInstance,
    generate_hydrogen_chain_instance,
)



avas_hydrogen_chain_instance = generate_hydrogen_chain_instance(2)
avas_hydrogen_chain_instance.avas_atomic_orbitals = ["H 1s"]
avas_hydrogen_chain_instance.avas_minao = "sto-3g"
@pytest.mark.parametrize(
    "instance,expected_number_of_qubits",
    [
        (generate_hydrogen_chain_instance(1), 2 * 2 * 1),
        (generate_hydrogen_chain_instance(2), 2 * 2 * 2),
<<<<<<< HEAD
        (avas_hydrogen_chain_instance, 4)
=======
        (generate_hydrogen_chain_instance(13, basis="STO-3G"), 2 * 1 * 13),
>>>>>>> f60e85c9
    ],
)
def test_hamiltonian_has_correct_number_of_qubits(
    instance: ChemistryApplicationInstance, expected_number_of_qubits: int
):
    hamiltonian = instance.get_active_space_hamiltonian()
    assert hamiltonian.n_qubits == expected_number_of_qubits


def test_active_space_mean_field_object_has_valid_number_of_orbitals_with_avas_():
    number_of_hydrogens = 2
    instance = generate_hydrogen_chain_instance(number_of_hydrogens=number_of_hydrogens)
    instance.avas_atomic_orbitals = ["H 1s", "H 2s"]
    instance.avas_minao = "sto-3g"
    total_number_of_orbitals = 2 * number_of_hydrogens
    mean_field_object = instance.get_active_space_meanfield_object()
    assert mean_field_object.mo_coeff.shape[0] < total_number_of_orbitals
    assert mean_field_object.mo_coeff.shape[1] < total_number_of_orbitals


def test_get_active_space_meanfield_object_raises_error_for_unsupported_instance():
    instance = generate_hydrogen_chain_instance(2)
    instance.active_indices = [1, 2]
    instance.occupied_indices = [0]
    with pytest.raises(ValueError):
        instance.get_active_space_meanfield_object()<|MERGE_RESOLUTION|>--- conflicted
+++ resolved
@@ -15,11 +15,8 @@
     [
         (generate_hydrogen_chain_instance(1), 2 * 2 * 1),
         (generate_hydrogen_chain_instance(2), 2 * 2 * 2),
-<<<<<<< HEAD
-        (avas_hydrogen_chain_instance, 4)
-=======
         (generate_hydrogen_chain_instance(13, basis="STO-3G"), 2 * 1 * 13),
->>>>>>> f60e85c9
+        (avas_hydrogen_chain_instance, 4),
     ],
 )
 def test_hamiltonian_has_correct_number_of_qubits(
