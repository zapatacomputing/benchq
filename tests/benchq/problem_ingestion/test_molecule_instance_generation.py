--- conflicted
+++ resolved
@@ -75,18 +75,13 @@
     assert mean_field_object.level_shift == 0
 
 
-<<<<<<< HEAD
-def _fno_water_instance(
+def _water_instance(
     freeze_core: Optional[bool] = None,
-    fno_percentage_occupation_number=0.9,
+    fno_percentage_occupation_number=None,
     scf_options=None,
     mlflow_experiment_name=None,
     orq_workspace_id=None,
 ):
-=======
-@pytest.fixture
-def water_instance():
->>>>>>> f58ebf0c
     water_instance = ChemistryApplicationInstance(
         geometry=[
             ("O", (0.000000, -0.075791844, 0.000000)),
@@ -96,75 +91,38 @@
         basis="6-31g",
         charge=0,
         multiplicity=1,
-<<<<<<< HEAD
         fno_percentage_occupation_number=fno_percentage_occupation_number,
         freeze_core=freeze_core,
         scf_options=scf_options,
         mlflow_experiment_name=mlflow_experiment_name,
         orq_workspace_id=orq_workspace_id,
-=======
->>>>>>> f58ebf0c
     )
 
     return water_instance
 
-<<<<<<< HEAD
-
-def test_get_occupied_and_active_indicies_with_FNO_frozen_core():
-    fno_water_instance_frozen_core = _fno_water_instance(freeze_core=True)
-    (
-        molecular_data,
-        occupied_indices,
-        active_indicies,
-    ) = fno_water_instance_frozen_core.get_occupied_and_active_indicies_with_FNO()
-=======
-@pytest.fixture
-def fno_water_instance():
-    water_instance = ChemistryApplicationInstance(
-        geometry=[
-            ("O", (0.000000, -0.075791844, 0.000000)),
-            ("H", (0.866811829, 0.601435779, 0.000000)),
-            ("H", (-0.866811829, 0.601435779, 0.000000)),
-        ],
-        basis="6-31g",
-        charge=0,
-        multiplicity=1,
-        fno_percentage_occupation_number=0.9,
-    )
-
-    yield water_instance
->>>>>>> f58ebf0c
-
-
-def test_get_molecular_data_with_FNO_frozen_core(water_instance, fno_water_instance):
-    n_orbitals_no_fno_no_fzc = water_instance._get_molecular_data().n_orbitals
-
-<<<<<<< HEAD
-def test_get_occupied_and_active_indicies_with_FNO_no_freeze_core():
-    fno_water_instance_thawed_core = _fno_water_instance(freeze_core=False)
-    (
-        molecular_data,
-        occupied_indices,
-        active_indicies,
-    ) = fno_water_instance_thawed_core.get_occupied_and_active_indicies_with_FNO()
-=======
+
+def test_get_molecular_data_with_FNO_frozen_core():
+    standard_water_instance = _water_instance()
+    n_orbitals_no_fno_no_fzc = (
+        standard_water_instance.active_space_gen._get_molecular_data().n_orbitals
+    )
+
+    fno_water_instance = _water_instance(fno_percentage_occupation_number=0.9)
     fno_water_instance.freeze_core = True
 
-    molecular_data = fno_water_instance._get_molecular_data()
->>>>>>> f58ebf0c
+    molecular_data = fno_water_instance.active_space_gen._get_molecular_data()
 
     assert molecular_data.n_orbitals < n_orbitals_no_fno_no_fzc
 
 
-<<<<<<< HEAD
-def test_get_occupied_and_active_indicies_with_FNO_no_virtual_frozen_orbitals():
-    fno_water_instance = _fno_water_instance(fno_percentage_occupation_number=0.0)
-=======
-def test_get_molecular_data_with_fno_no_frozen_core(water_instance, fno_water_instance):
-    n_orbitals_no_fno_no_fzc = water_instance._get_molecular_data().n_orbitals
->>>>>>> f58ebf0c
-
-    molecular_data = fno_water_instance._get_molecular_data()
+def test_get_molecular_data_with_fno_no_frozen_core():
+    standard_water_instance = _water_instance()
+    n_orbitals_no_fno_no_fzc = (
+        standard_water_instance.active_space_gen._get_molecular_data().n_orbitals
+    )
+
+    fno_water_instance = _water_instance(fno_percentage_occupation_number=0.9)
+    molecular_data = fno_water_instance.active_space_gen._get_molecular_data()
 
     assert molecular_data.n_orbitals < n_orbitals_no_fno_no_fzc
 
@@ -327,123 +285,6 @@
     patch_log_metric.assert_any_call(ANY, ANY, "cput0_0", ANY)
 
 
-def test_get_occupied_and_active_indicies_with_FNO_logs_to_mlflow_no_specified_callback(
-    patch_log_metric,
-    patch_log_param,
-    patch_sdk_token,
-    patch_sdk_uri,
-):
-    # Given
-    fno_water_instance_frozen_core = _fno_water_instance(
-        freeze_core=True,
-        mlflow_experiment_name="pytest",
-        orq_workspace_id="testing",
-    )
-
-    # When
-    (
-        molecular_data,
-        occupied_indices,
-        active_indicies,
-    ) = fno_water_instance_frozen_core.get_occupied_and_active_indicies_with_FNO()
-
-    # Then
-    patch_log_param.assert_called()
-    patch_log_metric.assert_called()
-
-    patch_log_param.assert_any_call(
-        ANY,  # First param is "self" which in this case is MlflowClient object
-        ANY,  # Second param is random run_id
-        "geometry",  # key
-        [
-            ("O", (0.0, -0.075791844, 0.0)),
-            ("H", (0.866811829, 0.601435779, 0.0)),
-            ("H", (-0.866811829, 0.601435779, 0.0)),
-        ],  # val
-    )
-    patch_log_param.assert_any_call(ANY, ANY, "basis", "6-31g")
-
-    # last param (value) depends on optimization, so could be different run-to-run
-    patch_log_metric.assert_any_call(ANY, ANY, "last_hf_e", ANY)
-    patch_log_metric.assert_any_call(ANY, ANY, "cput0_0", ANY)
-
-
-def test_get_occupied_and_active_indicies_w_FNO_log_to_mlflow_w_given_callback(
-    patch_sdk_token,
-    patch_sdk_uri,
-    patch_local_client,
-):
-    # Given
-    experiment_name = patch_local_client.create_experiment(
-        "test_get_occupied_and_active_indicies_w_FNO_log_to_mlflow_w_given_callback",
-    )
-    experiment = patch_local_client.get_experiment_by_name(name=experiment_name)
-    run_id = patch_local_client.create_run(experiment.experiment_id).info.run_id
-    scf_callback = create_mlflow_scf_callback(patch_local_client, run_id)
-    scf_options = {"callback": scf_callback}
-    fno_water_instance_frozen_core = _fno_water_instance(
-        freeze_core=True,
-        scf_options=scf_options,
-        orq_workspace_id="testing",
-    )
-
-    # When
-    (
-        molecular_data,
-        occupied_indices,
-        active_indicies,
-    ) = fno_water_instance_frozen_core.get_occupied_and_active_indicies_with_FNO()
-
-    # Then
-    patch_local_client.log_metric.assert_called()
-
-    # last param (value) depends on optimization, so could be different run-to-run
-    patch_local_client.log_metric.assert_any_call(ANY, "last_hf_e", ANY)
-    patch_local_client.log_metric.assert_any_call(ANY, "cput0_0", ANY)
-
-
-def test_get_occupied_and_active_indicies_with_FNO_log_mlflow_w_scf_opt_no_callback(
-    patch_log_metric,
-    patch_log_param,
-    patch_sdk_token,
-    patch_sdk_uri,
-):
-    # Given
-    fno_water_instance_frozen_core = _fno_water_instance(
-        freeze_core=True,
-        mlflow_experiment_name="pytest",
-        orq_workspace_id="testing",
-        scf_options={"max_cycle": 100},
-    )
-
-    # When
-    (
-        molecular_data,
-        occupied_indices,
-        active_indicies,
-    ) = fno_water_instance_frozen_core.get_occupied_and_active_indicies_with_FNO()
-
-    # Then
-    patch_log_param.assert_called()
-    patch_log_metric.assert_called()
-
-    patch_log_param.assert_any_call(
-        ANY,  # First param is "self" which in this case is MlflowClient object
-        ANY,  # Second param is random run_id
-        "geometry",  # key
-        [
-            ("O", (0.0, -0.075791844, 0.0)),
-            ("H", (0.866811829, 0.601435779, 0.0)),
-            ("H", (-0.866811829, 0.601435779, 0.0)),
-        ],  # val
-    )
-    patch_log_param.assert_any_call(ANY, ANY, "basis", "6-31g")
-
-    # last param (value) depends on optimization, so could be different run-to-run
-    patch_log_metric.assert_any_call(ANY, ANY, "last_hf_e", ANY)
-    patch_log_metric.assert_any_call(ANY, ANY, "cput0_0", ANY)
-
-
 def test_get_active_space_meanfield_object_logs_to_mlflow_no_specified_callback(
     patch_log_metric,
     patch_log_param,
