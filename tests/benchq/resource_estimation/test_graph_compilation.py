--- conflicted
+++ resolved
@@ -88,20 +88,13 @@
     algorithm_description = AlgorithmImplementation(quantum_program, error_budget, 1)
 
     transformers = _get_transformers(use_delayed_gate_synthesis, error_budget)
-<<<<<<< HEAD
-    gsc_resource_estimates = run_custom_resource_estimation_pipeline(
-        algorithm_description,
-        estimator=GraphResourceEstimator(architecture_model),
-        transformers=transformers,
-=======
     gsc_resource_estimates = asdict(
-        run_resource_estimation_pipeline(
-            quantum_program,
+        run_custom_resource_estimation_pipeline(
+            algorithm_description,
             error_budget,
             estimator=GraphResourceEstimator(architecture_model),
             transformers=transformers,
         )
->>>>>>> e099c2e2
     )
 
     # Extract only keys that we want to compare
@@ -113,13 +106,8 @@
     # logical error. Therefore the expression below is a loose upper bound for the
     # logical error rate.
     assert (
-<<<<<<< HEAD
-        asdict(gsc_resource_estimates)["logical_error_rate"]
-        < error_budget.total_failure_tolerance
-=======
         gsc_resource_estimates["logical_error_rate"]
         < error_budget.ultimate_failure_tolerance
->>>>>>> e099c2e2
     )
 
 
