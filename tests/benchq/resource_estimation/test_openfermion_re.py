import datetime

import numpy
import pytest
from openfermion.resource_estimates.molecule import pyscf_to_cas

from benchq.problem_ingestion.molecule_instance_generation import (
    generate_hydrogen_chain_instance,
)
from benchq.resource_estimation.openfermion_re import (
    get_double_factorized_qpe_toffoli_and_qubit_cost,
    get_physical_cost,
    get_single_factorized_qpe_toffoli_and_qubit_cost,
)


@pytest.mark.parametrize(
    "avas_atomic_orbitals,avas_minao",
    [
        (None, None),
        (["H 1s", "H 2s"], "sto-3g"),
    ],
)
def test_sf_qpe_logical_qubit_count_is_larger_than_number_of_spin_orbitals(
    avas_atomic_orbitals, avas_minao
):
    instance = generate_hydrogen_chain_instance(8)
    instance.avas_atomic_orbitals = avas_atomic_orbitals
    instance.avas_minao = avas_minao
    mean_field_object = instance.get_active_space_meanfield_object()
    h1, eri_full, _, _, _ = pyscf_to_cas(mean_field_object)

    num_toffoli, num_qubits = get_single_factorized_qpe_toffoli_and_qubit_cost(
        h1, eri_full, 20
    )
<<<<<<< HEAD
    print("Resource estimates:", qpe_resource_estimates.n_physical_qubits)
    assert (
        qpe_resource_estimates.n_physical_qubits > 2 * mean_field_object._eri.shape[0]
=======
    assert num_qubits > 2 * eri_full.shape[0]


@pytest.mark.parametrize(
    "avas_atomic_orbitals,avas_minao",
    [
        (None, None),
        (["H 1s", "H 2s"], "sto-3g"),
    ],
)
def test_df_qpe_logical_qubit_count_is_larger_than_number_of_spin_orbitals(
    avas_atomic_orbitals, avas_minao
):
    instance = generate_hydrogen_chain_instance(8)
    instance.avas_atomic_orbitals = avas_atomic_orbitals
    instance.avas_minao = avas_minao
    mean_field_object = instance.get_active_space_meanfield_object()
    h1, eri_full, _, _, _ = pyscf_to_cas(mean_field_object)

    num_toffoli, num_qubits = get_double_factorized_qpe_toffoli_and_qubit_cost(
        h1, eri_full, 1e-6
>>>>>>> c4c79c74
    )
    assert num_qubits > 2 * eri_full.shape[0]


<<<<<<< HEAD
@pytest.mark.parametrize(
    "SCC_time_low,SCC_time_high",
    [
        (datetime.timedelta(seconds=0.000001), datetime.timedelta(seconds=0.000008)),
        (datetime.timedelta(seconds=0.000004), datetime.timedelta(seconds=0.000009)),
        (datetime.timedelta(seconds=0.000004), datetime.timedelta(seconds=0.000009)),
        (datetime.timedelta(seconds=0.000005), datetime.timedelta(seconds=0.000010)),
    ],
)
def test_monotonicity_of_duration_wrt_SCC_time(SCC_time_low, SCC_time_high):
    instance = generate_hydrogen_chain_instance(8)
    instance.avas_atomic_orbitals = ["H 1s", "H 2s"]
    instance.avas_minao = "sto-3g"
    mean_field_object = instance.get_active_space_meanfield_object()
    h1, eri_full, _, _, _ = pyscf_to_cas(mean_field_object)

    qpe_resource_estimates_low = get_single_factorized_qpe_resource_estimate(
        h1, eri_full, 20, SCC_time_low
    )

    qpe_resource_estimates_high = get_single_factorized_qpe_resource_estimate(
        h1, eri_full, 20, SCC_time_high
    )

    print(
        "High, low: ",
        qpe_resource_estimates_high.total_time_in_seconds,
        qpe_resource_estimates_low.total_time_in_seconds,
    )
    assert (
        qpe_resource_estimates_high.total_time_in_seconds
        > qpe_resource_estimates_low.total_time_in_seconds
    )


@pytest.mark.parametrize(
    "SCC_time_low,SCC_time_high",
    [
        (datetime.timedelta(microseconds=1), datetime.timedelta(microseconds=8)),
        (datetime.timedelta(microseconds=4), datetime.timedelta(microseconds=9)),
        (datetime.timedelta(microseconds=4), datetime.timedelta(microseconds=9)),
        (datetime.timedelta(microseconds=5), datetime.timedelta(microseconds=10)),
    ],
)
def test_linearity_of_duration_wrt_SCC_time(SCC_time_low, SCC_time_high):
    instance = generate_hydrogen_chain_instance(8)
    instance.avas_atomic_orbitals = ["H 1s", "H 2s"]
    instance.avas_minao = "sto-3g"
    mean_field_object = instance.get_active_space_meanfield_object()
    h1, eri_full, _, _, _ = pyscf_to_cas(mean_field_object)

    qpe_resource_estimates_low = get_single_factorized_qpe_resource_estimate(
        h1, eri_full, 20, SCC_time_low
    )

    qpe_resource_estimates_high = get_single_factorized_qpe_resource_estimate(
        h1, eri_full, 20, SCC_time_high
    )

    numpy.testing.assert_allclose(
        qpe_resource_estimates_high.total_time_in_seconds / SCC_time_high.microseconds,
        qpe_resource_estimates_low.total_time_in_seconds / SCC_time_low.microseconds,
        1e-02,
    )


def test_invalid_eri_raise_exception():
=======
def _get_asymmetric_hamiltonian():
>>>>>>> c4c79c74
    instance = generate_hydrogen_chain_instance(8)
    instance.avas_atomic_orbitals = ["H 1s", "H 2s"]
    instance.avas_minao = "sto-3g"
    mean_field_object = instance.get_active_space_meanfield_object()
    h1, eri_full, _, _, _ = pyscf_to_cas(mean_field_object)
    eri_full[0, 1, 2, 3] += 0.1
    return h1, eri_full


def test_single_factorization_raises_exception_for_invalid_eri():
    h1, eri_full = _get_asymmetric_hamiltonian()
    with pytest.raises(ValueError):
        get_single_factorized_qpe_toffoli_and_qubit_cost(h1, eri_full, 20)


def test_double_factorization_raises_exception_for_invalid_eri():
    h1, eri_full = _get_asymmetric_hamiltonian()
    with pytest.raises(ValueError):
        get_double_factorized_qpe_toffoli_and_qubit_cost(h1, eri_full, 1e-6)


def test_physical_qubits_larger_than_logical_qubits():
    n_toffoli = 100
    n_logical_qubits = 100
    resource_estimate = get_physical_cost(n_toffoli, n_logical_qubits)
    assert resource_estimate.n_physical_qubits > n_logical_qubits<|MERGE_RESOLUTION|>--- conflicted
+++ resolved
@@ -33,38 +33,12 @@
     num_toffoli, num_qubits = get_single_factorized_qpe_toffoli_and_qubit_cost(
         h1, eri_full, 20
     )
-<<<<<<< HEAD
-    print("Resource estimates:", qpe_resource_estimates.n_physical_qubits)
     assert (
         qpe_resource_estimates.n_physical_qubits > 2 * mean_field_object._eri.shape[0]
-=======
-    assert num_qubits > 2 * eri_full.shape[0]
-
-
-@pytest.mark.parametrize(
-    "avas_atomic_orbitals,avas_minao",
-    [
-        (None, None),
-        (["H 1s", "H 2s"], "sto-3g"),
-    ],
-)
-def test_df_qpe_logical_qubit_count_is_larger_than_number_of_spin_orbitals(
-    avas_atomic_orbitals, avas_minao
-):
-    instance = generate_hydrogen_chain_instance(8)
-    instance.avas_atomic_orbitals = avas_atomic_orbitals
-    instance.avas_minao = avas_minao
-    mean_field_object = instance.get_active_space_meanfield_object()
-    h1, eri_full, _, _, _ = pyscf_to_cas(mean_field_object)
-
-    num_toffoli, num_qubits = get_double_factorized_qpe_toffoli_and_qubit_cost(
-        h1, eri_full, 1e-6
->>>>>>> c4c79c74
     )
     assert num_qubits > 2 * eri_full.shape[0]
 
 
-<<<<<<< HEAD
 @pytest.mark.parametrize(
     "SCC_time_low,SCC_time_high",
     [
@@ -131,10 +105,7 @@
     )
 
 
-def test_invalid_eri_raise_exception():
-=======
 def _get_asymmetric_hamiltonian():
->>>>>>> c4c79c74
     instance = generate_hydrogen_chain_instance(8)
     instance.avas_atomic_orbitals = ["H 1s", "H 2s"]
     instance.avas_minao = "sto-3g"
