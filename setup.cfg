[metadata]
name = benchq
description = "BenchQ platform for resource estimation"
long_description = file: README.md
long_description_content_type = text/markdown; charset=UTF-8
url = https://github.com/zapatacomputing/benchq
author = Zapata Computing Inc.
author_email = info@zapatacomputing.com,
classifiers =
    Programming Language :: Python :: 3
    Operating System :: OS Independent
    License :: OSI Approved :: Apache Software License
    Topic :: Scientific/Engineering


[options]
zip_safe = False
include_package_data = True
package_dir =
    = src
packages = find_namespace:
python_requires = >=3.8,!=3.9.7,<3.11

install_requires =
    azure-quantum[qiskit]
    wheel # Not really required but simplifies installation process
    orquestra-quantum==0.9.0
    orquestra-qiskit==0.9.0
    orquestra-cirq==0.8.0
    networkx>=2.8.7
    # Used to define and run Orquestra workflows
    orquestra-sdk[all]==0.45.0
    matplotlib>=3.6
    numpy>=1.20
<<<<<<< HEAD
    portalocker # It's dependency for pyLIQTR 
    openfermionpyscf==0.5
    pyscf==2.1.1
    more-itertools
    pandas
    pyLIQTR @ git+https://github.com/SebastianMorawiec/pyLIQTR_test.git@fa3a0e410ff1cf34d6d060118268a319ac793604
    # Temporary using this version to get around the limit of length of h chains
=======
    portalocker # It's dependency for pyLIQTR
    more-itertools
    pandas
    pyLIQTR @ git+https://github.com/isi-usc-edu/pyLIQTR@v0.3.0
>>>>>>> f60e85c9
    openfermion~=1.5.0
    pytest # required by OpenFermion's resource_estimates module
    graph-state-generation @ git+https://github.com/sfc-aqua/gosc-graph-state-generation
    juliapkg

[options.packages.find]
where = src

[options.extras_require]
dev =
    orquestra-python-dev
    # Used in tests
    numpy
    benchq[pyscf]

pyscf =
    pyscf~=2.2.0
    openfermionpyscf==0.5<|MERGE_RESOLUTION|>--- conflicted
+++ resolved
@@ -32,20 +32,10 @@
     orquestra-sdk[all]==0.45.0
     matplotlib>=3.6
     numpy>=1.20
-<<<<<<< HEAD
-    portalocker # It's dependency for pyLIQTR 
-    openfermionpyscf==0.5
-    pyscf==2.1.1
+    portalocker # It's dependency for pyLIQTR
     more-itertools
     pandas
     pyLIQTR @ git+https://github.com/SebastianMorawiec/pyLIQTR_test.git@fa3a0e410ff1cf34d6d060118268a319ac793604
-    # Temporary using this version to get around the limit of length of h chains
-=======
-    portalocker # It's dependency for pyLIQTR
-    more-itertools
-    pandas
-    pyLIQTR @ git+https://github.com/isi-usc-edu/pyLIQTR@v0.3.0
->>>>>>> f60e85c9
     openfermion~=1.5.0
     pytest # required by OpenFermion's resource_estimates module
     graph-state-generation @ git+https://github.com/sfc-aqua/gosc-graph-state-generation
