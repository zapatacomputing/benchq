import os
import zipfile
from pathlib import Path

import openfermion
import pytest

from benchq.algorithms.time_evolution import _n_block_encodings_for_time_evolution
from benchq.conversions import get_pyliqtr_operator
from benchq.problem_embeddings.qsp import get_qsp_program
from benchq.problem_ingestion import get_hamiltonian_from_file, get_vlasov_hamiltonian
from benchq.problem_ingestion.molecular_hamiltonians import (
    get_hydrogen_chain_hamiltonian_generator,
)

SKIP_SLOW = pytest.mark.skipif(
    os.getenv("SLOW_BENCHMARKS") is None,
    reason="Slow benchmarks can only run if SLOW_BENCHMARKS env variable is defined",
)


def vlasov_test_case():
    k = 2.0
    alpha = 0.6
    nu = 0.0
    N = 2

    evolution_time = 5
    failure_tolerance = 1e-3

    operator = get_vlasov_hamiltonian(k, alpha, nu, N)
    pyliqtr_operator = get_pyliqtr_operator(operator)

    n_block_encodings = _n_block_encodings_for_time_evolution(
        pyliqtr_operator, evolution_time, failure_tolerance
    )

    return pytest.param(operator, n_block_encodings, id="vlasov")


def jw_test_case():
    evolution_time = 5
    failure_tolerance = 1e-3
    n_hydrogens = 2

<<<<<<< HEAD
    instance = generate_hydrogen_chain_instance(n_hydrogens)
    interaction_operator = instance.get_active_space_hamiltonian()
    jw_operator = openfermion.jordan_wigner(interaction_operator)
    pyliqtr_jw_operator = get_pyliqtr_operator(jw_operator)
=======
    operator = get_hydrogen_chain_hamiltonian_generator(
        n_hydrogens
    ).get_active_space_hamiltonian()
>>>>>>> d383ecca

    n_block_encodings = _n_block_encodings_for_time_evolution(
        pyliqtr_jw_operator, evolution_time, failure_tolerance
    )

    return pytest.param(
        pyliqtr_jw_operator,
        n_block_encodings,
        id=f"jw-{n_hydrogens}",
    )


def fast_load_hamiltonians():
    evolution_time = 5
    failure_tolerance = 1e-3
    base_location = "./examples/data/"
    zip_location = base_location + "small_molecules.zip"

    with zipfile.ZipFile(zip_location, "r") as zip_ref:
        zip_ref.extractall(base_location)

    def _load_hamiltonian(name):
        return get_hamiltonian_from_file(
            str(
                Path(__file__).parent / f"../{base_location}/"
                f"small_molecules/{name}.json"
            )
        )

    return [
        pytest.param(
            (operator := get_pyliqtr_operator(_load_hamiltonian(name))),
            _n_block_encodings_for_time_evolution(
                operator, evolution_time, failure_tolerance
            ),
            id=name,
            marks=SKIP_SLOW,
        )
        for name in (
            "C2H2-8-canonical_qubitop",
            "CH4-8-NOs_qubitop",
            "C2H4-12-NOs_qubitop",
        )
    ]


@pytest.mark.benchmark
@pytest.mark.parametrize(
    "operator, n_block_encodings",
    [vlasov_test_case(), jw_test_case(), *fast_load_hamiltonians()],
)
def test_get_qsp_program(benchmark, operator, n_block_encodings):
    benchmark(get_qsp_program, operator, n_block_encodings)<|MERGE_RESOLUTION|>--- conflicted
+++ resolved
@@ -43,16 +43,10 @@
     failure_tolerance = 1e-3
     n_hydrogens = 2
 
-<<<<<<< HEAD
     instance = generate_hydrogen_chain_instance(n_hydrogens)
     interaction_operator = instance.get_active_space_hamiltonian()
     jw_operator = openfermion.jordan_wigner(interaction_operator)
     pyliqtr_jw_operator = get_pyliqtr_operator(jw_operator)
-=======
-    operator = get_hydrogen_chain_hamiltonian_generator(
-        n_hydrogens
-    ).get_active_space_hamiltonian()
->>>>>>> d383ecca
 
     n_block_encodings = _n_block_encodings_for_time_evolution(
         pyliqtr_jw_operator, evolution_time, failure_tolerance
