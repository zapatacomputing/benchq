################################################################################
# © Copyright 2022-2023 Zapata Computing Inc.
################################################################################
"""
Objectives:

1. Have a "benchq" script, which takes in a circuit and outputs a resource estimate
    - Prototype, but needs to make sense in principle.
    - Well defined I/Os


2. Have a "darpa-1.5" script, which creates a circuit from an application instance.
    - This is mostly for completeness and illustratory purposes
    - Software can be quite crappy
"""
from pprint import pprint

from benchq import BasicArchitectureModel
<<<<<<< HEAD
from benchq.algorithms import get_qsp_program
from benchq.timing import measure_time
=======
from benchq.algorithms import get_qsp_circuit, get_qsp_program
from benchq.compilation import get_algorithmic_graph, pyliqtr_transpile_to_clifford_t
from benchq.compilation.gate_stitching import get_algorithmic_graph_from_gate_stitching
>>>>>>> 5861f87b
from benchq.problem_ingestion import get_vlasov_hamiltonian
from benchq.resource_estimation.v2 import (
    GraphResourceEstimator,
    run_resource_estimation_pipeline,
)

# This examples shows three ways of performing resource estimation:
# 1. Generating the whole circuit, creating a graph out of it and performing
#   estimation on it
# 2. Using Quantum Program, performing estimation on the subcircuits
#   and then combining them together
# 3. Using Quantum Program, recreating the full graph from it, and then
#   performing resource estimation on it
#
# The first method is a reference, as it does not involve any simplification,
# it represents the exact result. However, given the size of the target circuits
# it's not scalable.
#
# The second method does not explicitly create the whole circuit, but uses the quantum
# program and subcircuits. For each subcircuit it creats a graph and then joins all
# the graphs together to recreate the graph of the full circuit. Ideally,
# the recreated graph should exactly match the ful graph from the previous
# example (up to local clifford transformations). However, at this point the method
# for recreating graph is imperfect, so it might introduce some approximations.

# The third method creates only the subgraphs for each subroutine in a quantum program,
# and the creates resource estimation based on them, without explicitly recreating
# the full graph. It is the least accurate from all threee, as it introduces
# certain assumptions, so should be treated as an upper bound on the resources needed.
# However, it is also the fastest and the least resource intensive.

# At this stage of development we are aware that there are some issues with methods
# 2 and 3 and they do not necessarily yield correct results.


def main():
    # Uncomment to see Jabalizer output
    # logging.getLogger().setLevel(logging.INFO)

    k = 2.0
    alpha = 0.6
    nu = 0.0

    dt = 0.1  # Integration timestep
    tmax = 5  # Maximal timestep
    sclf = 1

    tolerable_logical_error_rate = 1e-3
    qsp_required_precision = (
        tolerable_logical_error_rate / 3
    )  # Allocate half the error budget to trotter precision

    error_budget = {
        "qsp_required_precision": qsp_required_precision,
        "tolerable_circuit_error_rate": tolerable_logical_error_rate,
        "total_error": 1e-2,
        "synthesis_error_rate": 0.5,
        "ec_error_rate": 0.5,
    }

    architecture_model = BasicArchitectureModel(
        physical_gate_error_rate=1e-3,
        physical_gate_time_in_seconds=1e-6,
    )

    for N in [2]:
        # TA 1 part: specify the core computational capability
<<<<<<< HEAD
        with measure_time() as t_info:
            operator = get_vlasov_hamiltonian(k, alpha, nu, N)
=======
        start = time.time()
        operator = get_vlasov_hamiltonian(k, alpha, nu, N)
        end = time.time()
        print("Operator generation time:", end - start)

        ### METHOD 1: Full graph creation
        # TA 1.5 part: model algorithmic circuit
        start = time.time()
        circuit = get_qsp_circuit(
            operator, qsp_required_precision, dt, tmax, sclf, use_random_angles=True
        )
        end = time.time()
        print("Circuit generation time:", end - start)
        # TA 2 part: FTQC compilation
        clifford_t_circuit = pyliqtr_transpile_to_clifford_t(
            circuit, gate_synthesis_error_budget
        )
        graph = get_algorithmic_graph_from_gate_stitching(clifford_t_circuit)
>>>>>>> 5861f87b

        print("Operator generation time:", t_info.total)

        ### METHOD 2: Estimation from quantum program, without recreating full graph
        # TA 1.5 part: model algorithmic circuit
        with measure_time() as t_info:
            program = get_qsp_program(
                operator, qsp_required_precision, dt, tmax, sclf, mode="time_evolution"
            )

        print("Circuit generation time:", t_info.total)
        # TA 2 part: model hardware resources

        with measure_time() as t_info:
            gsc_resource_estimates = run_resource_estimation_pipeline(
                program,
                error_budget,
                estimator=GraphResourceEstimator(architecture_model)
            )

        print("Resource estimation time:", t_info.total)
        pprint(gsc_resource_estimates)


if __name__ == "__main__":
    main()<|MERGE_RESOLUTION|>--- conflicted
+++ resolved
@@ -16,14 +16,8 @@
 from pprint import pprint
 
 from benchq import BasicArchitectureModel
-<<<<<<< HEAD
 from benchq.algorithms import get_qsp_program
 from benchq.timing import measure_time
-=======
-from benchq.algorithms import get_qsp_circuit, get_qsp_program
-from benchq.compilation import get_algorithmic_graph, pyliqtr_transpile_to_clifford_t
-from benchq.compilation.gate_stitching import get_algorithmic_graph_from_gate_stitching
->>>>>>> 5861f87b
 from benchq.problem_ingestion import get_vlasov_hamiltonian
 from benchq.resource_estimation.v2 import (
     GraphResourceEstimator,
@@ -91,29 +85,8 @@
 
     for N in [2]:
         # TA 1 part: specify the core computational capability
-<<<<<<< HEAD
         with measure_time() as t_info:
             operator = get_vlasov_hamiltonian(k, alpha, nu, N)
-=======
-        start = time.time()
-        operator = get_vlasov_hamiltonian(k, alpha, nu, N)
-        end = time.time()
-        print("Operator generation time:", end - start)
-
-        ### METHOD 1: Full graph creation
-        # TA 1.5 part: model algorithmic circuit
-        start = time.time()
-        circuit = get_qsp_circuit(
-            operator, qsp_required_precision, dt, tmax, sclf, use_random_angles=True
-        )
-        end = time.time()
-        print("Circuit generation time:", end - start)
-        # TA 2 part: FTQC compilation
-        clifford_t_circuit = pyliqtr_transpile_to_clifford_t(
-            circuit, gate_synthesis_error_budget
-        )
-        graph = get_algorithmic_graph_from_gate_stitching(clifford_t_circuit)
->>>>>>> 5861f87b
 
         print("Operator generation time:", t_info.total)
 
