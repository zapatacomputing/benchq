"""
Workflow & task defs.

To run this on Orquestra see the ``run.py`` script in the same directory.
"""

import os

import mlflow
import urllib3
from orquestra import sdk

from benchq.algorithms.time_evolution import qsp_time_evolution_algorithm
from benchq.data_structures import ErrorBudget
from benchq.data_structures.hardware_architecture_models import (
    BASIC_SC_ARCHITECTURE_MODEL,
)
from benchq.mlflow.data_logging import (
    log_input_objects_to_mlflow,
    log_resource_info_to_mlflow,
)
<<<<<<< HEAD
from benchq.resource_estimation.graph_estimator import (
=======
from benchq.problem_ingestion import get_vlasov_hamiltonian
from benchq.resource_estimation.graph import (
>>>>>>> f7e277d8
    GraphResourceEstimator,
    create_big_graph_from_subcircuits,
    run_custom_resource_estimation_pipeline,
    transpile_to_native_gates,
)

task_deps = [
    sdk.PythonImports("pyscf==2.2.0", "openfermionpyscf==0.5"),
    sdk.GithubImport("zapatacomputing/benchq", git_ref="main"),
]
gsc_task_deps = [
    sdk.PythonImports(
        "pyscf==2.2.0",
        "mlflow>=2.3.2",
    ),
    sdk.GithubImport("zapatacomputing/benchq", git_ref="main"),
]
standard_task = sdk.task(
    source_import=sdk.InlineImport(),
    dependency_imports=task_deps,
    resources=sdk.Resources(memory="4Gi"),
)

gsc_task = sdk.task(
    source_import=sdk.InlineImport(),
    dependency_imports=gsc_task_deps,
    custom_image="hub.nexus.orquestra.io/users/james.clark/benchq-ce:0.51.0",
)


@standard_task
def get_algorithm(operator, evolution_time, error_budget):
    algorithm = qsp_time_evolution_algorithm(
        operator, evolution_time, error_budget.total_failure_tolerance
    )
    return algorithm


@standard_task
def get_operator(problem_size):
    return get_vlasov_hamiltonian(N=problem_size, k=2.0, alpha=0.6, nu=0)


@gsc_task
def gsc_estimates(algorithm, architecture_model):
    resource_info = run_custom_resource_estimation_pipeline(
        algorithm,
        estimator=GraphResourceEstimator(hw_model=architecture_model),
        transformers=[
            transpile_to_native_gates,
            create_big_graph_from_subcircuits(),
        ],
    )

    f = open(os.environ["ORQUESTRA_PASSPORT_FILE"], "r")
    os.environ["MLFLOW_TRACKING_TOKEN"] = f.read()
    urllib3.disable_warnings()
    mlflow.set_tracking_uri("http://mlflow:8080")  # for remote orquestra

    # mlflow.set_tracking_uri("http://127.0.0.1:5000")  # for local testing

    mlflow.set_experiment("mlflow demo2")
    with mlflow.start_run():
        log_input_objects_to_mlflow(
            algorithm,
            "qsp_time_evolution_algorithm",
            architecture_model,
        )
        log_resource_info_to_mlflow(resource_info)

    return resource_info


@sdk.workflow
def mlflow_example_workflow():
    evolution_time = 5.0
    error_budget = ErrorBudget.from_even_split(total_failure_tolerance=1e-3)
    architecture_model = BASIC_SC_ARCHITECTURE_MODEL

    results = []

    for problem_size in [2, 3, 4]:
        operator = get_operator(problem_size)

        algorithm = get_algorithm(operator, evolution_time, error_budget)

        resource_info = gsc_estimates(algorithm, architecture_model)

        results.append(resource_info)

    return results<|MERGE_RESOLUTION|>--- conflicted
+++ resolved
@@ -19,12 +19,8 @@
     log_input_objects_to_mlflow,
     log_resource_info_to_mlflow,
 )
-<<<<<<< HEAD
-from benchq.resource_estimation.graph_estimator import (
-=======
 from benchq.problem_ingestion import get_vlasov_hamiltonian
 from benchq.resource_estimation.graph import (
->>>>>>> f7e277d8
     GraphResourceEstimator,
     create_big_graph_from_subcircuits,
     run_custom_resource_estimation_pipeline,
